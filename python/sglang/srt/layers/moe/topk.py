--- conflicted
+++ resolved
@@ -18,7 +18,6 @@
 import torch
 import torch.nn.functional as F
 
-<<<<<<< HEAD
 from sglang.srt.layers.moe.expert_location_dispatch import (
     ExpertLocationDispatchInfo,
     topk_ids_logical_to_physical,
@@ -26,11 +25,11 @@
 from sglang.srt.managers.expert_distribution import (
     get_global_expert_distribution_recorder,
 )
-=======
-from sglang.srt.managers.expert_distribution import expert_distribution_recorder
->>>>>>> e1e6630f
 from sglang.srt.managers.schedule_batch import global_server_args_dict
 from sglang.srt.utils import get_bool_env_var, get_compiler_backend, is_cuda, is_hip
+from sglang.srt.managers.expert_distribution import expert_distribution_recorder
+from sglang.srt.managers.schedule_batch import global_server_args_dict
+from sglang.srt.utils import get_compiler_backend, is_cuda, is_hip
 
 _is_cuda = is_cuda()
 _is_hip = is_hip()
@@ -341,10 +340,6 @@
             renormalize=renormalize,
         )
 
-<<<<<<< HEAD
     get_global_expert_distribution_recorder().on_select_experts(topk_ids=topk_ids)
-=======
-    expert_distribution_recorder.on_select_experts(topk_ids=topk_ids)
->>>>>>> e1e6630f
 
     return topk_weights, topk_ids