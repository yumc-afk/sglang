from sglang.srt.utils import DeepEPMode

try:
    from deep_ep import Buffer

    use_deepep = True
except ImportError:
    use_deepep = False

from enum import IntEnum, auto
from typing import Optional, Tuple

import torch
import torch.distributed as dist

from sglang.srt.layers.moe.ep_moe.kernels import (
    deepep_permute_triton_kernel,
    deepep_post_reorder_triton_kernel,
    deepep_run_moe_deep_preprocess,
)
from sglang.srt.model_executor.forward_batch_info import ForwardMode


class DeepEPDispatchMode(IntEnum):
    NORMAL = auto()
    LOW_LATENCY = auto()

<<<<<<< HEAD
def _get_buffer_normal(group: dist.ProcessGroup, hidden_bytes: int):
    """
    Copy from DeepEP example usage in model inference prefilling.
    https://github.com/deepseek-ai/DeepEP?tab=readme-ov-file#example-use-in-model-training-or-inference-prefilling
    """
=======
>>>>>>> a0fc5bc1

class DeepEPBuffer:

    _buffer = None
    _dispatch_mode: Optional[DeepEPDispatchMode] = None
    _hidden_size: Optional[int] = None
    _num_max_dispatch_tokens_per_rank: Optional[int] = None
    _num_experts: Optional[int] = None

<<<<<<< HEAD
    if (
        _buffer_normal is None
        or _buffer_normal.group != group
        or _buffer_normal.num_nvl_bytes < num_nvl_bytes
        or _buffer_normal.num_rdma_bytes < num_rdma_bytes
    ):
        _buffer_normal = Buffer(group, num_nvl_bytes, num_rdma_bytes)
    return _buffer_normal


def _get_buffer_low_latency(
    group: dist.ProcessGroup,
    num_max_dispatch_tokens_per_rank: int,
    hidden: int,
    num_experts: int,
):
    """
    Copy from DeepEP example usage in model inference decoding.
    https://github.com/deepseek-ai/DeepEP?tab=readme-ov-file#example-use-in-inference-decoding
    """

    global _buffer_low_latency
    num_rdma_bytes = Buffer.get_low_latency_rdma_size_hint(
        num_max_dispatch_tokens_per_rank, hidden, group.size(), num_experts
    )

    if (
        _buffer_low_latency is None
        or _buffer_low_latency.group != group
        or not _buffer_low_latency.low_latency_mode
        or _buffer_low_latency.num_rdma_bytes < num_rdma_bytes
=======
    @classmethod
    def get_deepep_buffer(
        cls,
        group: dist.ProcessGroup,
        hidden_size: int,
        param_bytes: int,
        deepep_mode: DeepEPMode,
        num_max_dispatch_tokens_per_rank: int = None,
        num_experts: int = None,
>>>>>>> a0fc5bc1
    ):
        if cls._buffer is not None:
            return cls._buffer

        cls._hidden_size = hidden_size
        cls._num_max_dispatch_tokens_per_rank = num_max_dispatch_tokens_per_rank
        cls._num_experts = num_experts

        num_nvl_bytes, num_rdma_bytes = 0, 0
        if deepep_mode.enable_normal():
            hidden_bytes = hidden_size * param_bytes
            for config in (
                Buffer.get_dispatch_config(group.size()),
                Buffer.get_combine_config(group.size()),
            ):
                num_nvl_bytes = max(
                    config.get_nvl_buffer_size_hint(hidden_bytes, group.size()),
                    num_nvl_bytes,
                )
                num_rdma_bytes = max(
                    config.get_rdma_buffer_size_hint(hidden_bytes, group.size()),
                    num_rdma_bytes,
                )
        if deepep_mode.enable_low_latency():
            assert num_max_dispatch_tokens_per_rank is not None
            assert num_experts is not None and num_experts % group.size() == 0
            num_rdma_bytes = max(
                Buffer.get_low_latency_rdma_size_hint(
                    num_max_dispatch_tokens_per_rank,
                    hidden_size,
                    group.size(),
                    num_experts,
                ),
                num_rdma_bytes,
            )

        cls._buffer = Buffer(
            group,
            num_nvl_bytes,
            num_rdma_bytes,
            low_latency_mode=deepep_mode.enable_low_latency(),
            num_qps_per_rank=(
                num_experts // group.size() if deepep_mode.enable_low_latency() else 1
            ),
        )
        return cls._buffer

    @classmethod
    def clean_buffer(cls):
        if not cls._buffer.low_latency_mode:
            return
        cls._buffer.clean_low_latency_buffer(
            cls._num_max_dispatch_tokens_per_rank,
            cls._hidden_size,
            cls._num_experts,
        )

    @classmethod
    def set_dispatch_mode_as_normal(cls):
        cls._dispatch_mode = DeepEPDispatchMode.NORMAL

    @classmethod
    def set_dispatch_mode_as_low_latency(cls):
        if cls._dispatch_mode == DeepEPDispatchMode.NORMAL:
            cls.clean_buffer()
        cls._dispatch_mode = DeepEPDispatchMode.LOW_LATENCY

<<<<<<< HEAD
=======

>>>>>>> a0fc5bc1
class _DeepEPDispatcherImplBase:
    def __init__(
        self,
        group: torch.distributed.ProcessGroup,
        router_topk: int,
        permute_fusion: bool,
        num_experts: int,
        num_local_experts: int,
        hidden_size: int,
        params_dtype: torch.dtype,
<<<<<<< HEAD
=======
        deepep_mode: DeepEPMode,
>>>>>>> a0fc5bc1
    ):
        if not use_deepep:
            raise ImportError(
                "DeepEP is not installed. Please install DeepEP package from "
                "https://github.com/deepseek-ai/deepep."
            )

        self.group = group
        self.router_topk = router_topk
        self.permute_fusion = permute_fusion
        self.num_experts = num_experts
        self.num_local_experts = num_local_experts
        self.hidden_size = hidden_size
        self.params_dtype = params_dtype
        self.deepep_mode = deepep_mode

        self.params_bytes = 2
        self.num_max_dispatch_tokens_per_rank = 128

        self.handle = None

    def dispatch_a(
        self,
        hidden_states: torch.Tensor,
        topk_idx: torch.Tensor,
        topk_weights: torch.Tensor,
<<<<<<< HEAD
        num_experts: int,
        num_max_dispatch_tokens_per_rank: int,
    ):
        raise NotImplementedError

    def dispatch_b(self, *args, **kwargs):
        raise NotImplementedError

=======
    ):
        raise NotImplementedError

    def dispatch_b(self, *args, **kwargs):
        raise NotImplementedError

>>>>>>> a0fc5bc1
    def combine_a(
        self,
        hidden_states: torch.Tensor,
        topk_idx: torch.Tensor,
        topk_weights: torch.Tensor,
    ):
        raise NotImplementedError

    def combine_b(self, *args, **kwargs):
        raise NotImplementedError

<<<<<<< HEAD
=======
    def _get_buffer(self):
        raise NotImplementedError

>>>>>>> a0fc5bc1

class _DeepEPDispatcherImplNormal(_DeepEPDispatcherImplBase):
    def __init__(self, async_finish: bool, **kwargs):
        super().__init__(**kwargs)

<<<<<<< HEAD
        self.buffer_normal = _get_buffer_normal(
            self.group, self.hidden_size * self.params_bytes
        )
=======
>>>>>>> a0fc5bc1
        self.async_finish = async_finish
        self.src2dst = None

    def dispatch_a(
        self,
        hidden_states: torch.Tensor,
        topk_idx: torch.Tensor,
        topk_weights: torch.Tensor,
<<<<<<< HEAD
        num_experts: int,
        num_max_dispatch_tokens_per_rank: int,
    ):
        topk_idx = topk_idx.to(torch.int64)
        previous_event = Buffer.capture() if self.async_finish else None
        return hidden_states, topk_idx, topk_weights, num_experts, previous_event

    def dispatch_b(
        self, hidden_states, topk_idx, topk_weights, num_experts, previous_event
    ):
=======
    ):
        topk_idx = topk_idx.to(torch.int64)
        previous_event = Buffer.capture() if self.async_finish else None
        return hidden_states, topk_idx, topk_weights, previous_event

    def dispatch_b(self, hidden_states, topk_idx, topk_weights, previous_event):
>>>>>>> a0fc5bc1
        (
            hidden_states,
            topk_idx,
            topk_weights,
            event,
<<<<<<< HEAD
        ) = self._dispatch_core(
            hidden_states, topk_idx, topk_weights, num_experts, previous_event
        )
=======
        ) = self._dispatch_core(hidden_states, topk_idx, topk_weights, previous_event)
>>>>>>> a0fc5bc1
        event.current_stream_wait() if self.async_finish else ()
        if hidden_states.shape[0] > 0:
            reorder_topk_ids, seg_indptr, hidden_states = self._deepep_permute(
                hidden_states, topk_idx, fp8_dtype=hidden_states.dtype
            )
        else:
            reorder_topk_ids = torch.empty(
                (0,), device=hidden_states.device, dtype=torch.int64
            )
            seg_indptr = torch.zeros(
<<<<<<< HEAD
                (num_experts + 1,), device=hidden_states.device, dtype=torch.int64
=======
                (self.num_experts + 1,), device=hidden_states.device, dtype=torch.int64
>>>>>>> a0fc5bc1
            )

        masked_m = expected_m = None

        return (
            hidden_states,
            topk_idx,
            topk_weights,
            reorder_topk_ids,
            seg_indptr,
            masked_m,
            expected_m,
        )

    def _dispatch_core(
        self,
        x: torch.Tensor,
        topk_idx: torch.Tensor,
        topk_weights: torch.Tensor,
<<<<<<< HEAD
        num_experts: int,
        previous_event,
    ):
=======
        previous_event,
    ):
        buffer = self._get_buffer()
>>>>>>> a0fc5bc1
        (
            num_tokens_per_rank,
            num_tokens_per_rdma_rank,
            num_tokens_per_expert,
            is_token_in_rank,
            previous_event,
        ) = buffer.get_dispatch_layout(
            topk_idx,
            self.num_experts,
            previous_event=previous_event,
            async_finish=self.async_finish,
            allocate_on_comm_stream=previous_event is not None,
        )

        # FIXME: `handle` should be transmitted with tokens from dispatch to combine.
        # However, doing this would incur an unknown synchronization error, but keeping
        # `handle` as a member variable works.

        (
            recv_x,
            recv_topk_idx,
            recv_topk_weights,
            _,  # num_recv_tokens_per_expert_list
            self.handle,
            event,
        ) = buffer.dispatch(
            x,
            topk_idx=topk_idx,
            topk_weights=topk_weights,
            num_tokens_per_rank=num_tokens_per_rank,
            num_tokens_per_rdma_rank=num_tokens_per_rdma_rank,
            is_token_in_rank=is_token_in_rank,
            num_tokens_per_expert=num_tokens_per_expert,
            previous_event=previous_event,
            async_finish=self.async_finish,
            allocate_on_comm_stream=(previous_event is not None) and self.async_finish,
        )

        return (
            recv_x,
            recv_topk_idx,
            recv_topk_weights,
            event,
        )

    def _deepep_permute(
        self,
        hidden_states: torch.Tensor,
        topk_idx: torch.Tensor,
        fp8_dtype: Optional[torch.dtype] = None,
        use_fp8_w8a8: bool = False,
        use_block_quant: bool = False,
    ):
        """
        Copy from Megatron-Core token_dispatcher MoEFlexTokenDispatcher
        https://github.com/NVIDIA/Megatron-LM/blob/main/megatron/core/transformer/moe/token_dispatcher.py
        """

        reorder_topk_ids, self.src2dst, seg_indptr = deepep_run_moe_deep_preprocess(
            topk_idx, self.num_experts
        )
        num_total_tokens = reorder_topk_ids.numel()
        gateup_input = torch.empty(
            (int(num_total_tokens), hidden_states.shape[1]),
            device=hidden_states.device,
            dtype=(
                fp8_dtype
                if (use_fp8_w8a8 and not use_block_quant)
                else hidden_states.dtype
            ),
        )
        # PreReorder
        deepep_permute_triton_kernel[(hidden_states.shape[0],)](
            hidden_states,
            gateup_input,
            self.src2dst,
            topk_idx,
            None,
            self.router_topk,
            hidden_states.shape[1],
            BLOCK_SIZE=512,
        )
        return reorder_topk_ids, seg_indptr, gateup_input

    def combine_a(
        self,
        hidden_states: torch.Tensor,
        topk_idx: torch.Tensor,
        topk_weights: torch.Tensor,
    ):
        if hidden_states.shape[0] > 0:
            num_tokens = self.src2dst.shape[0] // self.router_topk
            output = torch.empty(
                (num_tokens, hidden_states.shape[1]),
                device=hidden_states.device,
                dtype=hidden_states.dtype,
            )
            deepep_post_reorder_triton_kernel[(num_tokens,)](
                hidden_states,
                output,
                self.src2dst,
                topk_idx,
                topk_weights,
                self.router_topk,
                hidden_states.shape[1],
                BLOCK_SIZE=512,
            )
        else:
            output = torch.zeros(
                (0, hidden_states.shape[1]),
                device=hidden_states.device,
                dtype=hidden_states.dtype,
            )
        previous_event = Buffer.capture() if self.async_finish else None
        return output, previous_event

    def combine_b(self, output, previous_event):
        hidden_states, event = self._combine_core(output, previous_event)
        event.current_stream_wait() if self.async_finish else ()
        self.handle = None
        self.src2dst = None
        return hidden_states

    def _combine_core(self, x: torch.Tensor, previous_event):
<<<<<<< HEAD
        combined_x, _, event = self.buffer_normal.combine(
=======
        buffer = self._get_buffer()
        combined_x, _, event = buffer.combine(
>>>>>>> a0fc5bc1
            x,
            self.handle,
            async_finish=self.async_finish,
            previous_event=previous_event,
            allocate_on_comm_stream=previous_event is not None,
        )
        return combined_x, event

<<<<<<< HEAD
=======
    def _get_buffer(self):
        DeepEPBuffer.set_dispatch_mode_as_normal()
        return DeepEPBuffer.get_deepep_buffer(
            self.group,
            self.hidden_size,
            self.params_bytes,
            self.deepep_mode,
            self.num_max_dispatch_tokens_per_rank,
            self.num_experts,
        )

>>>>>>> a0fc5bc1

class _DeepEPDispatcherImplLowLatency(_DeepEPDispatcherImplBase):
    def __init__(self, return_recv_hook: bool, **kwargs):
        super().__init__(**kwargs)

        """
        num_max_dispatch_tokens_per_rank: the actual batch size in the decoding engine should be less than 256
        https://github.com/deepseek-ai/DeepEP?tab=readme-ov-file#example-use-in-inference-decoding
        """
<<<<<<< HEAD
        # TODO(ch-wan): allow users to set this value
        self.num_max_dispatch_tokens_per_rank = 128
        self.buffer_low_latency = _get_buffer_low_latency(
            self.group,
            self.num_max_dispatch_tokens_per_rank,
            self.hidden_size,
            self.num_experts,
        )
=======
>>>>>>> a0fc5bc1
        self.return_recv_hook = return_recv_hook

    def dispatch_a(
        self,
        hidden_states: torch.Tensor,
        topk_idx: torch.Tensor,
        topk_weights: torch.Tensor,
<<<<<<< HEAD
        num_experts: int,
        num_max_dispatch_tokens_per_rank: int,
    ):
        topk_idx = topk_idx.to(torch.int64)
        expected_m = (
            hidden_states.shape[0]
            * self.buffer_low_latency.group_size
            * topk_idx.shape[1]
            + num_experts
        ) // num_experts
        hidden_states, masked_m, event, hook = self._dispatch_core(
            hidden_states,
            topk_idx,
            num_max_dispatch_tokens_per_rank,
            num_experts,
=======
    ):
        buffer = self._get_buffer()
        topk_idx = topk_idx.to(torch.int64)
        expected_m = (
            hidden_states.shape[0] * buffer.group_size * topk_idx.shape[1]
            + self.num_experts
        ) // self.num_experts
        hidden_states, masked_m, event, hook = self._dispatch_core(
            hidden_states,
            topk_idx,
>>>>>>> a0fc5bc1
            use_fp8=True,
        )
        return (
            hidden_states,
            topk_idx,
            topk_weights,
            masked_m,
            expected_m,
            event,
            hook,
        )

    def dispatch_b(
        self,
        hidden_states,
        topk_idx,
        topk_weights,
        masked_m,
        expected_m,
        event,
        hook,
    ):
        hook() if self.return_recv_hook else event.current_stream_wait()

        reorder_topk_ids = seg_indptr = None

        return (
            hidden_states,
            topk_idx,
            topk_weights,
            reorder_topk_ids,
            seg_indptr,
            masked_m,
            expected_m,
        )

    def _dispatch_core(
        self,
        hidden_states: torch.Tensor,
        topk_idx: torch.Tensor,
        use_fp8: bool = False,
    ):
        """
        # For H20, there will be an CUDA error: DeepEP/csrc/kernels/internode_ll.cu:337 'too many blocks in cooperative launch'.
        # Please make sure to change DeepEP code in internode_ll.cu dispatch / combine as below first and then reinstall.
        # More details refer: https://github.com/deepseek-ai/DeepEP/issues/15#issuecomment-2709715782

        diff --git a/csrc/kernels/internode_ll.cu b/csrc/kernels/internode_ll.cu
        index 76ae2e2..8ecd08f 100644
        --- a/csrc/kernels/internode_ll.cu
        +++ b/csrc/kernels/internode_ll.cu
        @@ -310,8 +310,8 @@ void dispatch(void* packed_recv_x, float* packed_recv_x_scales,
                    int num_topk, int num_experts, int rank, int num_ranks, bool use_fp8,
                    void* workspace, cudaStream_t stream, int phases) {
            constexpr int kNumMaxTopK = 9;
        -    constexpr int kNumWarpsPerGroup = 10;
        -    constexpr int kNumWarpGroups = 3;
        +    constexpr int kNumWarpsPerGroup = 8;
        +    constexpr int kNumWarpGroups = 4;
            EP_STATIC_ASSERT(kNumMaxTopK + 1 <= kNumWarpGroups * kNumWarpsPerGroup, "Too many top-k selections");

            const auto num_warps = kNumWarpGroups * kNumWarpsPerGroup;
        @@ -501,8 +501,8 @@ void combine(void* combined_x,
                    int num_combined_tokens, int hidden, int num_max_dispatch_tokens_per_rank,
                    int num_topk, int num_experts, int rank, int num_ranks,
                    void* workspace, cudaStream_t stream, int phases) {
        -    constexpr int kNumWarpsPerGroup = 10;
        -    constexpr int kNumWarpGroups = 3;
        +    constexpr int kNumWarpsPerGroup = 8;
        +    constexpr int kNumWarpGroups = 4;
            constexpr int kNumMaxTopk = 9;

            const auto num_warps = kNumWarpGroups * kNumWarpsPerGroup;
        """
        buffer = self._get_buffer()
        packed_recv_hidden, packed_recv_count, self.handle, event, hook = (
            buffer.low_latency_dispatch(
                hidden_states,
                topk_idx,
                self.num_max_dispatch_tokens_per_rank,
                self.num_experts,
                use_fp8=use_fp8,
                async_finish=not self.return_recv_hook,
                return_recv_hook=self.return_recv_hook,
            )
        )
        return packed_recv_hidden, packed_recv_count, event, hook

    def combine_a(
        self,
        hidden_states: torch.Tensor,
        topk_idx: torch.Tensor,
        topk_weights: torch.Tensor,
    ):
        hidden_states, event, hook = self._combine_core(
            hidden_states,
            topk_idx,
            topk_weights,
        )
        return hidden_states, event, hook

    def combine_b(self, hidden_states, event, hook):
        hook() if self.return_recv_hook else event.current_stream_wait()
        return hidden_states

    def _combine_core(
<<<<<<< HEAD
=======
        self,
        hidden_states: torch.Tensor,
        topk_idx: torch.Tensor,
        topk_weights: torch.Tensor,
    ):
        buffer = self._get_buffer()
        combined_hidden_states, event, hook = buffer.low_latency_combine(
            hidden_states,
            topk_idx,
            topk_weights,
            self.handle,
            async_finish=not self.return_recv_hook,
            return_recv_hook=self.return_recv_hook,
        )
        self.handle = None
        return combined_hidden_states, event, hook

    def _get_buffer(self):
        DeepEPBuffer.set_dispatch_mode_as_low_latency()
        return DeepEPBuffer.get_deepep_buffer(
            self.group,
            self.hidden_size,
            self.params_bytes,
            self.deepep_mode,
            self.num_max_dispatch_tokens_per_rank,
            self.num_experts,
        )


class DeepEPDispatcher:
    def __init__(
        self,
        group: torch.distributed.ProcessGroup,
        router_topk: int,
        permute_fusion: bool = False,
        num_experts: int = None,
        num_local_experts: int = None,
        hidden_size: int = None,
        params_dtype: torch.dtype = None,
        deepep_mode: DeepEPMode = DeepEPMode.auto,
        async_finish: bool = False,
        return_recv_hook: bool = False,
    ):
        self.deepep_mode = deepep_mode

        common_kwargs = dict(
            group=group,
            router_topk=router_topk,
            permute_fusion=permute_fusion,
            num_experts=num_experts,
            num_local_experts=num_local_experts,
            hidden_size=hidden_size,
            params_dtype=params_dtype,
            deepep_mode=deepep_mode,
        )

        if self.deepep_mode.enable_low_latency():
            self._low_latency_dispatcher = _DeepEPDispatcherImplLowLatency(
                return_recv_hook=return_recv_hook,
                **common_kwargs,
            )
        if self.deepep_mode.enable_normal():
            self._normal_dispatcher = _DeepEPDispatcherImplNormal(
                async_finish=async_finish,
                **common_kwargs,
            )

    def dispatch(self, *args, **kwargs) -> Tuple:
        self.dispatch_a(*args, **kwargs)
        return self.dispatch_b()

    def dispatch_a(
>>>>>>> a0fc5bc1
        self,
        hidden_states: torch.Tensor,
        topk_idx: torch.Tensor,
        topk_weights: torch.Tensor,
        forward_mode: ForwardMode = None,
    ):
        inner_state = self._get_impl(forward_mode).dispatch_a(
            hidden_states=hidden_states,
            topk_idx=topk_idx,
            topk_weights=topk_weights,
        )
<<<<<<< HEAD
        self.handle = None
        return combined_hidden_states, event, hook


class DeepEPDispatcher:
    def __init__(
        self,
        group: torch.distributed.ProcessGroup,
        router_topk: int,
        permute_fusion: bool = False,
        num_experts: int = None,
        num_local_experts: int = None,
        hidden_size: int = None,
        params_dtype: torch.dtype = None,
        deepep_mode: DeepEPMode = DeepEPMode.auto,
        async_finish: bool = False,
        return_recv_hook: bool = False,
    ):
        self.deepep_mode = deepep_mode

        common_kwargs = dict(
            group=group,
            router_topk=router_topk,
            permute_fusion=permute_fusion,
            num_experts=num_experts,
            num_local_experts=num_local_experts,
            hidden_size=hidden_size,
            params_dtype=params_dtype,
        )

        if self.deepep_mode.enable_normal():
            self._normal_dispatcher = _DeepEPDispatcherImplNormal(
                async_finish=async_finish,
                **common_kwargs,
            )
        if self.deepep_mode.enable_low_latency():
            self._low_latency_dispatcher = _DeepEPDispatcherImplLowLatency(
                return_recv_hook=return_recv_hook,
                **common_kwargs,
            )

    def dispatch(self, *args, **kwargs) -> Tuple:
        self.dispatch_a(*args, **kwargs)
        return self.dispatch_b()

    def dispatch_a(
        self,
        hidden_states: torch.Tensor,
        topk_idx: torch.Tensor,
        topk_weights: torch.Tensor,
        num_experts: int,
        num_max_dispatch_tokens_per_rank: int = 128,
        forward_mode: ForwardMode = None,
    ):
        inner_state = self._get_impl(forward_mode).dispatch_a(
            hidden_states=hidden_states,
            topk_idx=topk_idx,
            topk_weights=topk_weights,
            num_experts=num_experts,
            num_max_dispatch_tokens_per_rank=num_max_dispatch_tokens_per_rank,
        )
=======
>>>>>>> a0fc5bc1
        self._dispatch_intermediate_state = forward_mode, inner_state

    def dispatch_b(self):
        forward_mode, inner_state = self._dispatch_intermediate_state
        del self._dispatch_intermediate_state
        return self._get_impl(forward_mode).dispatch_b(*inner_state)

    def combine(self, *args, **kwargs) -> Tuple:
        self.combine_a(*args, **kwargs)
        return self.combine_b()

    def combine_a(
        self,
        hidden_states: torch.Tensor,
        topk_idx: torch.Tensor,
        topk_weights: torch.Tensor,
        forward_mode: ForwardMode,
    ):
        inner_state = self._get_impl(forward_mode).combine_a(
            hidden_states=hidden_states,
            topk_idx=topk_idx,
            topk_weights=topk_weights,
        )
        self._combine_intermediate_state = forward_mode, inner_state

    def combine_b(self):
        forward_mode, inner_state = self._combine_intermediate_state
        del self._combine_intermediate_state
        return self._get_impl(forward_mode).combine_b(*inner_state)

<<<<<<< HEAD
    def _get_impl(self, forward_mode: ForwardMode) -> "_DeepEPDispatcherImplBase":
=======
    def _get_impl(self, forward_mode: ForwardMode) -> _DeepEPDispatcherImplBase:
>>>>>>> a0fc5bc1
        resolved_deepep_mode = self.deepep_mode.resolve(forward_mode)
        if resolved_deepep_mode == DeepEPMode.normal:
            return self._normal_dispatcher
        elif resolved_deepep_mode == DeepEPMode.low_latency:
            return self._low_latency_dispatcher
        else:
            raise ValueError(f"Invalid deepep_mode: {self.deepep_mode}")<|MERGE_RESOLUTION|>--- conflicted
+++ resolved
@@ -25,14 +25,6 @@
     NORMAL = auto()
     LOW_LATENCY = auto()
 
-<<<<<<< HEAD
-def _get_buffer_normal(group: dist.ProcessGroup, hidden_bytes: int):
-    """
-    Copy from DeepEP example usage in model inference prefilling.
-    https://github.com/deepseek-ai/DeepEP?tab=readme-ov-file#example-use-in-model-training-or-inference-prefilling
-    """
-=======
->>>>>>> a0fc5bc1
 
 class DeepEPBuffer:
 
@@ -42,39 +34,6 @@
     _num_max_dispatch_tokens_per_rank: Optional[int] = None
     _num_experts: Optional[int] = None
 
-<<<<<<< HEAD
-    if (
-        _buffer_normal is None
-        or _buffer_normal.group != group
-        or _buffer_normal.num_nvl_bytes < num_nvl_bytes
-        or _buffer_normal.num_rdma_bytes < num_rdma_bytes
-    ):
-        _buffer_normal = Buffer(group, num_nvl_bytes, num_rdma_bytes)
-    return _buffer_normal
-
-
-def _get_buffer_low_latency(
-    group: dist.ProcessGroup,
-    num_max_dispatch_tokens_per_rank: int,
-    hidden: int,
-    num_experts: int,
-):
-    """
-    Copy from DeepEP example usage in model inference decoding.
-    https://github.com/deepseek-ai/DeepEP?tab=readme-ov-file#example-use-in-inference-decoding
-    """
-
-    global _buffer_low_latency
-    num_rdma_bytes = Buffer.get_low_latency_rdma_size_hint(
-        num_max_dispatch_tokens_per_rank, hidden, group.size(), num_experts
-    )
-
-    if (
-        _buffer_low_latency is None
-        or _buffer_low_latency.group != group
-        or not _buffer_low_latency.low_latency_mode
-        or _buffer_low_latency.num_rdma_bytes < num_rdma_bytes
-=======
     @classmethod
     def get_deepep_buffer(
         cls,
@@ -84,7 +43,6 @@
         deepep_mode: DeepEPMode,
         num_max_dispatch_tokens_per_rank: int = None,
         num_experts: int = None,
->>>>>>> a0fc5bc1
     ):
         if cls._buffer is not None:
             return cls._buffer
@@ -152,10 +110,7 @@
             cls.clean_buffer()
         cls._dispatch_mode = DeepEPDispatchMode.LOW_LATENCY
 
-<<<<<<< HEAD
-=======
-
->>>>>>> a0fc5bc1
+
 class _DeepEPDispatcherImplBase:
     def __init__(
         self,
@@ -166,10 +121,7 @@
         num_local_experts: int,
         hidden_size: int,
         params_dtype: torch.dtype,
-<<<<<<< HEAD
-=======
         deepep_mode: DeepEPMode,
->>>>>>> a0fc5bc1
     ):
         if not use_deepep:
             raise ImportError(
@@ -196,23 +148,12 @@
         hidden_states: torch.Tensor,
         topk_idx: torch.Tensor,
         topk_weights: torch.Tensor,
-<<<<<<< HEAD
-        num_experts: int,
-        num_max_dispatch_tokens_per_rank: int,
     ):
         raise NotImplementedError
 
     def dispatch_b(self, *args, **kwargs):
         raise NotImplementedError
 
-=======
-    ):
-        raise NotImplementedError
-
-    def dispatch_b(self, *args, **kwargs):
-        raise NotImplementedError
-
->>>>>>> a0fc5bc1
     def combine_a(
         self,
         hidden_states: torch.Tensor,
@@ -224,23 +165,14 @@
     def combine_b(self, *args, **kwargs):
         raise NotImplementedError
 
-<<<<<<< HEAD
-=======
     def _get_buffer(self):
         raise NotImplementedError
 
->>>>>>> a0fc5bc1
 
 class _DeepEPDispatcherImplNormal(_DeepEPDispatcherImplBase):
     def __init__(self, async_finish: bool, **kwargs):
         super().__init__(**kwargs)
 
-<<<<<<< HEAD
-        self.buffer_normal = _get_buffer_normal(
-            self.group, self.hidden_size * self.params_bytes
-        )
-=======
->>>>>>> a0fc5bc1
         self.async_finish = async_finish
         self.src2dst = None
 
@@ -249,37 +181,18 @@
         hidden_states: torch.Tensor,
         topk_idx: torch.Tensor,
         topk_weights: torch.Tensor,
-<<<<<<< HEAD
-        num_experts: int,
-        num_max_dispatch_tokens_per_rank: int,
-    ):
-        topk_idx = topk_idx.to(torch.int64)
-        previous_event = Buffer.capture() if self.async_finish else None
-        return hidden_states, topk_idx, topk_weights, num_experts, previous_event
-
-    def dispatch_b(
-        self, hidden_states, topk_idx, topk_weights, num_experts, previous_event
-    ):
-=======
     ):
         topk_idx = topk_idx.to(torch.int64)
         previous_event = Buffer.capture() if self.async_finish else None
         return hidden_states, topk_idx, topk_weights, previous_event
 
     def dispatch_b(self, hidden_states, topk_idx, topk_weights, previous_event):
->>>>>>> a0fc5bc1
         (
             hidden_states,
             topk_idx,
             topk_weights,
             event,
-<<<<<<< HEAD
-        ) = self._dispatch_core(
-            hidden_states, topk_idx, topk_weights, num_experts, previous_event
-        )
-=======
         ) = self._dispatch_core(hidden_states, topk_idx, topk_weights, previous_event)
->>>>>>> a0fc5bc1
         event.current_stream_wait() if self.async_finish else ()
         if hidden_states.shape[0] > 0:
             reorder_topk_ids, seg_indptr, hidden_states = self._deepep_permute(
@@ -290,11 +203,7 @@
                 (0,), device=hidden_states.device, dtype=torch.int64
             )
             seg_indptr = torch.zeros(
-<<<<<<< HEAD
-                (num_experts + 1,), device=hidden_states.device, dtype=torch.int64
-=======
                 (self.num_experts + 1,), device=hidden_states.device, dtype=torch.int64
->>>>>>> a0fc5bc1
             )
 
         masked_m = expected_m = None
@@ -314,15 +223,9 @@
         x: torch.Tensor,
         topk_idx: torch.Tensor,
         topk_weights: torch.Tensor,
-<<<<<<< HEAD
-        num_experts: int,
         previous_event,
     ):
-=======
-        previous_event,
-    ):
         buffer = self._get_buffer()
->>>>>>> a0fc5bc1
         (
             num_tokens_per_rank,
             num_tokens_per_rdma_rank,
@@ -447,12 +350,8 @@
         return hidden_states
 
     def _combine_core(self, x: torch.Tensor, previous_event):
-<<<<<<< HEAD
-        combined_x, _, event = self.buffer_normal.combine(
-=======
         buffer = self._get_buffer()
         combined_x, _, event = buffer.combine(
->>>>>>> a0fc5bc1
             x,
             self.handle,
             async_finish=self.async_finish,
@@ -461,8 +360,6 @@
         )
         return combined_x, event
 
-<<<<<<< HEAD
-=======
     def _get_buffer(self):
         DeepEPBuffer.set_dispatch_mode_as_normal()
         return DeepEPBuffer.get_deepep_buffer(
@@ -474,7 +371,6 @@
             self.num_experts,
         )
 
->>>>>>> a0fc5bc1
 
 class _DeepEPDispatcherImplLowLatency(_DeepEPDispatcherImplBase):
     def __init__(self, return_recv_hook: bool, **kwargs):
@@ -484,17 +380,6 @@
         num_max_dispatch_tokens_per_rank: the actual batch size in the decoding engine should be less than 256
         https://github.com/deepseek-ai/DeepEP?tab=readme-ov-file#example-use-in-inference-decoding
         """
-<<<<<<< HEAD
-        # TODO(ch-wan): allow users to set this value
-        self.num_max_dispatch_tokens_per_rank = 128
-        self.buffer_low_latency = _get_buffer_low_latency(
-            self.group,
-            self.num_max_dispatch_tokens_per_rank,
-            self.hidden_size,
-            self.num_experts,
-        )
-=======
->>>>>>> a0fc5bc1
         self.return_recv_hook = return_recv_hook
 
     def dispatch_a(
@@ -502,23 +387,6 @@
         hidden_states: torch.Tensor,
         topk_idx: torch.Tensor,
         topk_weights: torch.Tensor,
-<<<<<<< HEAD
-        num_experts: int,
-        num_max_dispatch_tokens_per_rank: int,
-    ):
-        topk_idx = topk_idx.to(torch.int64)
-        expected_m = (
-            hidden_states.shape[0]
-            * self.buffer_low_latency.group_size
-            * topk_idx.shape[1]
-            + num_experts
-        ) // num_experts
-        hidden_states, masked_m, event, hook = self._dispatch_core(
-            hidden_states,
-            topk_idx,
-            num_max_dispatch_tokens_per_rank,
-            num_experts,
-=======
     ):
         buffer = self._get_buffer()
         topk_idx = topk_idx.to(torch.int64)
@@ -529,7 +397,6 @@
         hidden_states, masked_m, event, hook = self._dispatch_core(
             hidden_states,
             topk_idx,
->>>>>>> a0fc5bc1
             use_fp8=True,
         )
         return (
@@ -636,8 +503,6 @@
         return hidden_states
 
     def _combine_core(
-<<<<<<< HEAD
-=======
         self,
         hidden_states: torch.Tensor,
         topk_idx: torch.Tensor,
@@ -710,7 +575,6 @@
         return self.dispatch_b()
 
     def dispatch_a(
->>>>>>> a0fc5bc1
         self,
         hidden_states: torch.Tensor,
         topk_idx: torch.Tensor,
@@ -722,70 +586,6 @@
             topk_idx=topk_idx,
             topk_weights=topk_weights,
         )
-<<<<<<< HEAD
-        self.handle = None
-        return combined_hidden_states, event, hook
-
-
-class DeepEPDispatcher:
-    def __init__(
-        self,
-        group: torch.distributed.ProcessGroup,
-        router_topk: int,
-        permute_fusion: bool = False,
-        num_experts: int = None,
-        num_local_experts: int = None,
-        hidden_size: int = None,
-        params_dtype: torch.dtype = None,
-        deepep_mode: DeepEPMode = DeepEPMode.auto,
-        async_finish: bool = False,
-        return_recv_hook: bool = False,
-    ):
-        self.deepep_mode = deepep_mode
-
-        common_kwargs = dict(
-            group=group,
-            router_topk=router_topk,
-            permute_fusion=permute_fusion,
-            num_experts=num_experts,
-            num_local_experts=num_local_experts,
-            hidden_size=hidden_size,
-            params_dtype=params_dtype,
-        )
-
-        if self.deepep_mode.enable_normal():
-            self._normal_dispatcher = _DeepEPDispatcherImplNormal(
-                async_finish=async_finish,
-                **common_kwargs,
-            )
-        if self.deepep_mode.enable_low_latency():
-            self._low_latency_dispatcher = _DeepEPDispatcherImplLowLatency(
-                return_recv_hook=return_recv_hook,
-                **common_kwargs,
-            )
-
-    def dispatch(self, *args, **kwargs) -> Tuple:
-        self.dispatch_a(*args, **kwargs)
-        return self.dispatch_b()
-
-    def dispatch_a(
-        self,
-        hidden_states: torch.Tensor,
-        topk_idx: torch.Tensor,
-        topk_weights: torch.Tensor,
-        num_experts: int,
-        num_max_dispatch_tokens_per_rank: int = 128,
-        forward_mode: ForwardMode = None,
-    ):
-        inner_state = self._get_impl(forward_mode).dispatch_a(
-            hidden_states=hidden_states,
-            topk_idx=topk_idx,
-            topk_weights=topk_weights,
-            num_experts=num_experts,
-            num_max_dispatch_tokens_per_rank=num_max_dispatch_tokens_per_rank,
-        )
-=======
->>>>>>> a0fc5bc1
         self._dispatch_intermediate_state = forward_mode, inner_state
 
     def dispatch_b(self):
@@ -816,11 +616,7 @@
         del self._combine_intermediate_state
         return self._get_impl(forward_mode).combine_b(*inner_state)
 
-<<<<<<< HEAD
-    def _get_impl(self, forward_mode: ForwardMode) -> "_DeepEPDispatcherImplBase":
-=======
     def _get_impl(self, forward_mode: ForwardMode) -> _DeepEPDispatcherImplBase:
->>>>>>> a0fc5bc1
         resolved_deepep_mode = self.deepep_mode.resolve(forward_mode)
         if resolved_deepep_mode == DeepEPMode.normal:
             return self._normal_dispatcher
