from __future__ import annotations

<<<<<<< HEAD
from sglang.srt.distributed import get_tensor_model_parallel_rank
=======
from enum import Enum, auto
>>>>>>> 87fafa01

# Copyright 2023-2024 SGLang Team
# Licensed under the Apache License, Version 2.0 (the "License");
# you may not use this file except in compliance with the License.
# You may obtain a copy of the License at
#
#     http://www.apache.org/licenses/LICENSE-2.0
#
# Unless required by applicable law or agreed to in writing, software
# distributed under the License is distributed on an "AS IS" BASIS,
# WITHOUT WARRANTIES OR CONDITIONS OF ANY KIND, either express or implied.
# See the License for the specific language governing permissions and
# limitations under the License.
# ==============================================================================
"""
Store information about requests and batches.

The following is the flow of data structures for a batch:

ScheduleBatch -> ModelWorkerBatch -> ForwardBatch

- ScheduleBatch is managed by `scheduler.py::Scheduler`.
  It contains high-level scheduling data. Most of the data is on the CPU.
- ModelWorkerBatch is managed by `tp_worker.py::TpModelWorker`.
  It is a subset of `ScheduleBatch` that only contains data related to the model forward on GPU.
  It will be transformed from CPU scheduler to GPU model runner.
- ForwardBatch is managed by `model_runner.py::ModelRunner`.
  It contains low-level tensor data. Most of the data consists of GPU tensors.
"""

import copy
import dataclasses
import logging
from typing import TYPE_CHECKING, List, Optional, Set, Tuple, Union

import numpy as np
import torch
import triton
import triton.language as tl

from sglang.global_config import global_config
from sglang.srt.configs.model_config import ModelConfig
from sglang.srt.constrained.base_grammar_backend import BaseGrammarObject
from sglang.srt.disaggregation.conn import KVSender
from sglang.srt.disaggregation.decode import ScheduleBatchDisaggregationDecodeMixin
from sglang.srt.mem_cache.base_prefix_cache import BasePrefixCache
from sglang.srt.mem_cache.chunk_cache import ChunkCache
from sglang.srt.mem_cache.memory_pool import ReqToTokenPool, TokenToKVPoolAllocator
from sglang.srt.model_executor.forward_batch_info import CaptureHiddenMode, ForwardMode
from sglang.srt.sampling.sampling_batch_info import SamplingBatchInfo
from sglang.srt.sampling.sampling_params import SamplingParams
from sglang.srt.server_args import ServerArgs
from sglang.srt.utils import flatten_nested_list, get_compiler_backend

if TYPE_CHECKING:
    from sglang.srt.speculative.eagle_utils import EagleDraftInput, EagleVerifyInput
    from sglang.srt.speculative.spec_info import SpeculativeAlgorithm

INIT_INCREMENTAL_DETOKENIZATION_OFFSET = 5

# Put some global args for easy access
global_server_args_dict = {
    "attention_backend": ServerArgs.attention_backend,
    "sampling_backend": ServerArgs.sampling_backend,
    "triton_attention_reduce_in_fp32": ServerArgs.triton_attention_reduce_in_fp32,
    "disable_mla": ServerArgs.disable_mla,
    "torchao_config": ServerArgs.torchao_config,
    "enable_nan_detection": ServerArgs.enable_nan_detection,
    "enable_dp_attention": ServerArgs.enable_dp_attention,
    "enable_two_batch_overlap": ServerArgs.enable_two_batch_overlap,
    "enable_ep_moe": ServerArgs.enable_ep_moe,
    "enable_deepep_moe": ServerArgs.enable_deepep_moe,
    "device": ServerArgs.device,
    "speculative_accept_threshold_single": ServerArgs.speculative_accept_threshold_single,
    "speculative_accept_threshold_acc": ServerArgs.speculative_accept_threshold_acc,
    "enable_flashinfer_mla": ServerArgs.enable_flashinfer_mla,
    "enable_flashmla": ServerArgs.enable_flashmla,
    "disable_radix_cache": ServerArgs.disable_radix_cache,
    "flashinfer_mla_disable_ragged": ServerArgs.flashinfer_mla_disable_ragged,
    "chunked_prefill_size": ServerArgs.chunked_prefill_size,
}

logger = logging.getLogger(__name__)


class BaseFinishReason:
    def __init__(self, is_error: bool = False):
        self.is_error = is_error

    def to_json(self):
        raise NotImplementedError()


class FINISH_MATCHED_TOKEN(BaseFinishReason):
    def __init__(self, matched: Union[int, List[int]]):
        super().__init__()
        self.matched = matched

    def to_json(self):
        return {
            "type": "stop",  # to match OpenAI API's return value
            "matched": self.matched,
        }


class FINISH_MATCHED_STR(BaseFinishReason):
    def __init__(self, matched: str):
        super().__init__()
        self.matched = matched

    def to_json(self):
        return {
            "type": "stop",  # to match OpenAI API's return value
            "matched": self.matched,
        }


class FINISH_LENGTH(BaseFinishReason):
    def __init__(self, length: int):
        super().__init__()
        self.length = length

    def to_json(self):
        return {
            "type": "length",  # to match OpenAI API's return value
            "length": self.length,
        }


class FINISH_ABORT(BaseFinishReason):
    def __init__(self, message="Unknown error", status_code=None, err_type=None):
        super().__init__(is_error=True)
        self.message = message
        self.status_code = status_code
        self.err_type = err_type

    def to_json(self):
        return {
            "type": "abort",
            "message": self.message,
            "status_code": self.status_code,
            "err_type": self.err_type,
        }


class Modality(Enum):
    IMAGE = auto()
    MULTI_IMAGES = auto()
    VIDEO = auto()
    AUDIO = auto()


@dataclasses.dataclass
class MultimodalDataItem:
    """
    A single multimodal data, from a single image/video/audio or other
    """

    modality: Modality

    hash: int = None
    pad_value: int = None

    aspect_ratio_id: Optional[List[torch.Tensor]] = None
    aspect_ratio_mask: Optional[List[torch.Tensor]] = None

    image_sizes: Tuple[int, int] = None
    image_offsets: Optional[list] = None

    # the real data, pixel_values or audio_features
    # data: Union[List[torch.Tensor], List[np.array]]
    pixel_values: Union[torch.Tensor, np.array] = None
    image_grid_thws: Union[torch.Tensor, np.array] = None
    video_grid_thws: Union[torch.Tensor, np.array] = None

    image_emb_mask: Optional[torch.Tensor] = None
    image_spatial_crop: Optional[torch.Tensor] = None
    second_per_grid_ts: Optional[List[torch.Tensor]] = None

    # [num_images, (n, w, h)]
    tgt_size: Tuple[int, int] = None

    audio_features: Union[torch.Tensor, np.array] = None
    audio_feature_lens: Optional[List[torch.Tensor]] = None

    @staticmethod
    def is_empty_list(l):
        if l is None:
            return True
        return len([item for item in flatten_nested_list(l) if item is not None]) == 0

    def set_pad_value(self):
        """
        Set the pad value after first hashign the data
        """

        def hash_feature(f):
            if isinstance(f, list):
                return hash(tuple(flatten_nested_list(f)))
            elif isinstance(f, np.ndarray):
                arr = np.ascontiguousarray(f)
                arr_bytes = arr.tobytes()
                return hash(arr_bytes)
            return hash(f)

        if self.is_audio():
            self.hash = hash_feature(self.audio_features)
        else:
            self.hash = hash_feature(self.pixel_values)

        assert self.hash is not None
        self.pad_value = self.hash % (1 << 30)

    def is_audio(self):
        return (
            self.modality == Modality.AUDIO
        ) and not MultimodalDataItem.is_empty_list(self.audio_features)

    def is_image(self):
        return (
            self.modality == Modality.IMAGE or self.modality == Modality.MULTI_IMAGES
        ) and not MultimodalDataItem.is_empty_list(self.pixel_values)

    def is_video(self):
        return (
            self.modality == Modality.VIDEO
        ) and not MultimodalDataItem.is_empty_list(self.pixel_values)

    def validate(self):
        ...
        # TODO


@dataclasses.dataclass
class MultimodalInputs:
    """The multimodal data related inputs."""

    # items of data
    mm_items: List[MultimodalDataItem]
    image_pad_len: Optional[list] = None
    num_image_tokens: Optional[int] = None

    # QWen2-VL related
    mrope_position_delta: Optional[torch.Tensor] = None

    # image
    im_token_id: Optional[torch.Tensor] = None
    im_start_id: Optional[int] = None
    im_end_id: Optional[int] = None
    slice_start_id: Optional[int] = None
    slice_end_id: Optional[int] = None

    # video
    video_token_id: Optional[int] = None

    # audio
    audio_start_id: Optional[torch.Tensor] = None
    audio_end_id: Optional[torch.Tensor] = None

    @staticmethod
    def from_dict(obj: dict):
        ret = MultimodalInputs(
            mm_items=obj["mm_items"],
        )

        assert isinstance(ret.mm_items, list)
        ret.mm_items = [
            item
            for item in ret.mm_items
            if item.is_audio() or item.is_image() or item.is_video()
        ]

        assert len(ret.mm_items) != 0

        # Use image hash as fake token_ids. We use this as the key for prefix matching in the radix cache.
        # Please note that if the `input_ids` is later used in the model forward,
        # you also need to clamp the values within the range of [0, vocab_size) to avoid out-of-bound
        # errors in cuda kernels. See also llava.py for example.
        for item in ret.mm_items:
            item.set_pad_value()

        optional_args = [
            "modalities",
            "im_token_id",
            "im_start_id",
            "im_end_id",
            "slice_start_id",
            "slice_end_id",
            "audio_start_id",
            "audio_end_id",
        ]
        for arg in optional_args:
            if arg in obj:
                setattr(ret, arg, obj[arg])

        return ret

    def contains_image_inputs(self) -> bool:
        """ """
        return any(item.is_image() for item in self.mm_items)

    def contains_audio_inputs(self) -> bool:
        """ """
        return any(item.is_audio() for item in self.mm_items)

    def collect_image_inputs(self) -> List[torch.Tensor]:
        return [item.pixel_values for item in self.mm_items if item.is_image()]

    def merge(self, other: MultimodalInputs):
        """
        merge image inputs when requests are being merged
        """

        # Use image hash as fake token_ids. We use this as the key for prefix matching in the radix cache.
        # Please note that if the `input_ids` is later used in the model forward,
        # you also need to clamp the values within the range of [0, vocab_size) to avoid out-of-bound
        # errors in cuda kernels. See also llava.py for example.

        # args needed to be merged
        optional_args = [
            "items",
            "image_offsets",
            "image_pad_len",
            # "modalities", # modalities should be ["multi-images"] (one entry) even for multiple images
        ]
        for arg in optional_args:
            self_arg = getattr(self, arg, None)
            if self_arg is not None:
                setattr(self, arg, self_arg + getattr(other, arg))
        # other args would be kept intact


class Req:
    """The input and output status of a request."""

    def __init__(
        self,
        rid: str,
        origin_input_text: str,
        origin_input_ids: Tuple[int],
        sampling_params: SamplingParams,
        return_logprob: bool = False,
        top_logprobs_num: int = 0,
        token_ids_logprob: List[int] = None,
        stream: bool = False,
        origin_input_ids_unpadded: Optional[Tuple[int]] = None,
        lora_path: Optional[str] = None,
        input_embeds: Optional[List[List[float]]] = None,
        session_id: Optional[str] = None,
        custom_logit_processor: Optional[str] = None,
        return_hidden_states: bool = False,
        eos_token_ids: Optional[Set[int]] = None,
    ):
        # Input and output info
        self.rid = rid
        self.origin_input_text = origin_input_text
        self.origin_input_ids_unpadded = (
            origin_input_ids_unpadded
            if origin_input_ids_unpadded
            else origin_input_ids  # Before image padding
        )
        self.origin_input_ids = origin_input_ids
        # Each decode stage's output ids
        self.output_ids = []
        # fill_ids = origin_input_ids + output_ids. Updated if chunked.
        self.fill_ids = None
        self.session_id = session_id
        self.input_embeds = input_embeds

        # Sampling info
        if isinstance(sampling_params.custom_params, dict):
            sampling_params = copy.copy(sampling_params)
            sampling_params.custom_params = sampling_params.custom_params | {
                "__req__": self
            }
        self.sampling_params = sampling_params
        self.custom_logit_processor = custom_logit_processor
        self.return_hidden_states = return_hidden_states

        # Memory pool info
        self.req_pool_idx: Optional[int] = None

        # Check finish
        self.tokenizer = None
        self.finished_reason = None
        # If we want to abort the request in the middle of the event loop, set this to true
        # Note: We should never set finished_reason in the middle, the req will get filtered and never respond
        self.to_abort = False
        # This carries the error message for `.to_abort` and will be attached to the finished_reason at the end of the event loop
        self.to_abort_message: str = "Unknown error"
        self.stream = stream
        self.eos_token_ids = eos_token_ids

        # For incremental decoding
        # ----- | --------- read_ids -------|
        # ----- |   surr_ids  |
        # xxxxx | xxxxxxxxxxx | xxxxxxxxxxx |
        # ----- ^ ----------- ^ ----------- ^
        # ----- 1 ----------- 2 ----------- 3
        # 1: surr_offset
        # 2: read_offset
        # 3: last token
        self.surr_offset = None  # Surrounding offset to defeat the cleanup algorithm
        self.read_offset = None
        self.decoded_text = ""

        # For multimodal inputs
        self.multimodal_inputs: Optional[MultimodalInputs] = None

        # Prefix info
        # The indices to kv cache for the shared prefix.
        self.prefix_indices = []
        # Number of tokens to run prefill.
        self.extend_input_len = 0
        # The relative logprob_start_len in an extend batch
        self.extend_logprob_start_len = 0
        self.last_node = None
        self.last_node_global = None

        # Whether or not if it is chunked. It increments whenever
        # it is chunked, and decrement whenever chunked request is
        # processed.
        self.is_chunked = 0

        # For retraction
        self.is_retracted = False

        # Logprobs (arguments)
        self.return_logprob = return_logprob
        # Start index to compute logprob from.
        self.logprob_start_len = 0
        self.top_logprobs_num = top_logprobs_num
        self.token_ids_logprob = token_ids_logprob
        self.temp_scaled_logprobs = False
        self.top_p_normalized_logprobs = False

        # Logprobs (return values)
        self.input_token_logprobs_val: Optional[List[float]] = None
        self.input_token_logprobs_idx: Optional[List[int]] = None
        self.input_top_logprobs_val: Optional[List[float]] = None
        self.input_top_logprobs_idx: Optional[List[int]] = None
        self.input_token_ids_logprobs_val: Optional[List[float]] = None
        self.input_token_ids_logprobs_idx: Optional[List[int]] = None
        # Temporary holder to store input_token_logprobs.
        self.input_token_logprobs: Optional[List[Tuple[int]]] = None
        self.temp_input_top_logprobs_val: Optional[List[torch.Tensor]] = None
        self.temp_input_top_logprobs_idx: Optional[List[int]] = None
        self.temp_input_token_ids_logprobs_val: Optional[List[float]] = None
        self.temp_input_token_ids_logprobs_idx: Optional[List[int]] = None

        if return_logprob:
            self.output_token_logprobs_val = []
            self.output_token_logprobs_idx = []
            self.output_top_logprobs_val = []
            self.output_top_logprobs_idx = []
            self.output_token_ids_logprobs_val = []
            self.output_token_ids_logprobs_idx = []
        else:
            self.output_token_logprobs_val = self.output_token_logprobs_idx = (
                self.output_top_logprobs_val
            ) = self.output_top_logprobs_idx = self.output_token_ids_logprobs_val = (
                self.output_token_ids_logprobs_idx
            ) = None
        self.hidden_states: List[List[float]] = []

        # Embedding (return values)
        self.embedding = None

        # Constrained decoding
        self.grammar: Optional[BaseGrammarObject] = None

        # The number of cached tokens that were already cached in the KV cache
        self.cached_tokens = 0
        self.already_computed = 0

        # The number of verification forward passes in the speculative decoding.
        # This is used to compute the average acceptance length per request.
        self.spec_verify_ct = 0
        self.lora_path = lora_path

        # For disaggregation
        self.bootstrap_host: str = "0.0.0.0"
        self.bootstrap_room: Optional[int] = None
        self.disagg_kv_sender: Optional[KVSender] = None

        # used for warmup because we don't have a pair yet when init
        self.skip_kv_transfer: bool = False
        # the start index of the sent kv cache
        # We want to send it chunk by chunk for chunked prefill.
        # After every chunk forward, we do the following:
        # kv_send(req.input_ids[req.start_send_idx:len(req.fill_ids)])
        # start_send_idx = len(req.fill_ids)
        self.start_send_idx: int = 0

        self.metadata_buffer_index: int = -1
        # The first output_id transferred from prefill instance.
        self.transferred_output_id: Optional[int] = None

    @property
    def seqlen(self):
        return len(self.origin_input_ids) + len(self.output_ids)

    def extend_image_inputs(self, image_inputs):
        if self.multimodal_inputs is None:
            self.multimodal_inputs = image_inputs
        else:
            self.multimodal_inputs.merge(image_inputs)

    def finished(self) -> bool:
        # Whether request reached finished condition
        return self.finished_reason is not None

    def init_next_round_input(
        self,
        tree_cache: Optional[BasePrefixCache] = None,
        enable_hierarchical_cache=False,
    ):
        self.fill_ids = self.origin_input_ids + self.output_ids
        if tree_cache is not None:
            # tree cache is None if the prefix is not computed with tree cache.
            if enable_hierarchical_cache:
                self.prefix_indices, self.last_node, self.last_node_global = (
                    tree_cache.match_prefix(
                        key=self.adjust_max_prefix_ids(), include_evicted=True
                    )
                )
            else:
                self.prefix_indices, self.last_node = tree_cache.match_prefix(
                    rid=self.rid, key=self.adjust_max_prefix_ids()
                )
        self.extend_input_len = len(self.fill_ids) - len(self.prefix_indices)

    def adjust_max_prefix_ids(self):
        self.fill_ids = self.origin_input_ids + self.output_ids
        input_len = len(self.fill_ids)

        # FIXME: To work around some bugs in logprob computation, we need to ensure each
        # request has at least one token. Later, we can relax this requirement and use `input_len`.
        max_prefix_len = input_len - 1

        if self.sampling_params.max_new_tokens > 0:
            # Need at least one token to compute logits
            max_prefix_len = min(max_prefix_len, input_len - 1)

        if self.return_logprob:
            max_prefix_len = min(max_prefix_len, self.logprob_start_len)

        max_prefix_len = max(max_prefix_len, 0)
        return self.fill_ids[:max_prefix_len]

    # Based on https://github.com/vllm-project/vllm/blob/7a64d24aad69e4d2548aa0bf528d9fe63428ab01/vllm/transformers_utils/detokenizer.py#L194-L313
    def init_incremental_detokenize(self):
        first_iter = self.surr_offset is None or self.read_offset is None

        if first_iter:
            self.read_offset = len(self.origin_input_ids_unpadded)
            self.surr_offset = max(
                self.read_offset - INIT_INCREMENTAL_DETOKENIZATION_OFFSET, 0
            )

        all_ids = self.origin_input_ids_unpadded + self.output_ids
        return all_ids[self.surr_offset :], self.read_offset - self.surr_offset

    def check_finished(self):
        if self.finished():
            return

        if self.to_abort:
            self.finished_reason = FINISH_ABORT(
                message=self.to_abort_message,
            )
            return

        if len(self.output_ids) >= self.sampling_params.max_new_tokens:
            self.finished_reason = FINISH_LENGTH(
                length=self.sampling_params.max_new_tokens
            )
            return

        last_token_id = self.output_ids[-1]

        if not self.sampling_params.ignore_eos:
            matched_eos = False

            # Check stop token ids
            if self.sampling_params.stop_token_ids:
                matched_eos = last_token_id in self.sampling_params.stop_token_ids
            if self.eos_token_ids:
                matched_eos |= last_token_id in self.eos_token_ids
            if self.tokenizer is not None:
                matched_eos |= last_token_id == self.tokenizer.eos_token_id
                if self.tokenizer.additional_stop_token_ids:
                    matched_eos |= (
                        last_token_id in self.tokenizer.additional_stop_token_ids
                    )
            if matched_eos:
                self.finished_reason = FINISH_MATCHED_TOKEN(matched=last_token_id)
                return

        # Check stop strings
        if len(self.sampling_params.stop_strs) > 0:
            tail_str = self.tokenizer.decode(
                self.output_ids[-(self.sampling_params.stop_str_max_len + 1) :]
            )

            for stop_str in self.sampling_params.stop_strs:
                if stop_str in tail_str or stop_str in self.decoded_text:
                    self.finished_reason = FINISH_MATCHED_STR(matched=stop_str)
                    return

    def reset_for_retract(self):
        self.prefix_indices = []
        self.last_node = None
        self.extend_input_len = 0
        self.is_retracted = True
        self.input_token_logprobs = None
        self.temp_input_top_logprobs_val = None
        self.temp_input_top_logprobs_idx = None
        self.extend_logprob_start_len = 0
        self.is_chunked = 0
        self.req_pool_idx = None
        self.already_computed = 0

    def __repr__(self):
        return (
            f"Req(rid={self.rid}, "
            f"input_ids={self.origin_input_ids}, output_ids={self.output_ids})"
        )


bid = 0


@dataclasses.dataclass
class ScheduleBatch(ScheduleBatchDisaggregationDecodeMixin):
    """Store all information of a batch on the scheduler."""

    # Request, memory pool, and cache
    reqs: List[Req]
    req_to_token_pool: ReqToTokenPool = None
    token_to_kv_pool_allocator: TokenToKVPoolAllocator = None
    tree_cache: BasePrefixCache = None

    # Batch configs
    model_config: ModelConfig = None
    forward_mode: ForwardMode = None
    enable_overlap: bool = False
    # Tell whether the current running batch is full so that we can skip
    # the check of whether to prefill new requests.
    # This is an optimization to reduce the overhead of the prefill check.
    batch_is_full: bool = False

    # Sampling info
    sampling_info: SamplingBatchInfo = None
    next_batch_sampling_info: SamplingBatchInfo = None

    # Batched arguments to model runner
    input_ids: torch.Tensor = None  # shape: [b], int64
    input_embeds: torch.Tensor = None  # shape: [b, hidden_size], float32
    req_pool_indices: torch.Tensor = None  # shape: [b], int64
    seq_lens: torch.Tensor = None  # shape: [b], int64
    # The output locations of the KV cache
    out_cache_loc: torch.Tensor = None  # shape: [b], int64
    output_ids: torch.Tensor = None  # shape: [b], int64

    # The sum of all sequence lengths
    seq_lens_sum: int = None

    # For DP attention
    global_num_tokens: Optional[List[int]] = None
    global_num_tokens_for_logprob: Optional[List[int]] = None
    tbo_split_seq_index: Optional[int] = None
    can_run_dp_cuda_graph: bool = False

    # For processing logprobs
    return_logprob: bool = False
    top_logprobs_nums: Optional[List[int]] = None
    token_ids_logprobs: Optional[List[List[int]]] = None

    # For logits and logprob post processing
    temp_scaled_logprobs: bool = False
    top_p_normalized_logprobs: bool = False

    # For extend and mixed chunekd prefill
    prefix_lens: List[int] = None
    extend_lens: List[int] = None
    extend_num_tokens: int = None
    decoding_reqs: List[Req] = None
    extend_logprob_start_lens: List[int] = None
    # It comes empty list if logprob is not required.
    extend_input_logprob_token_ids: Optional[torch.Tensor] = None

    # For encoder-decoder architectures
    encoder_cached: Optional[List[bool]] = None
    encoder_lens: Optional[torch.Tensor] = None
    encoder_lens_cpu: Optional[List[int]] = None
    encoder_out_cache_loc: Optional[torch.Tensor] = None

    # Stream
    has_stream: bool = False

    # Has grammar
    has_grammar: bool = False

    # Device
    device: str = "cuda"

    # Speculative decoding
    spec_algorithm: SpeculativeAlgorithm = None
    spec_info: Optional[Union[EagleDraftInput, EagleVerifyInput]] = None

    # Enable custom logit processor
    enable_custom_logit_processor: bool = False

    # Whether to return hidden states
    return_hidden_states: bool = False

    @classmethod
    def init_new(
        cls,
        reqs: List[Req],
        req_to_token_pool: ReqToTokenPool,
        token_to_kv_pool_allocator: TokenToKVPoolAllocator,
        tree_cache: BasePrefixCache,
        model_config: ModelConfig,
        enable_overlap: bool,
        spec_algorithm: SpeculativeAlgorithm,
        enable_custom_logit_processor: bool,
    ):
        return_logprob = any(req.return_logprob for req in reqs)

        return cls(
            reqs=reqs,
            req_to_token_pool=req_to_token_pool,
            token_to_kv_pool_allocator=token_to_kv_pool_allocator,
            tree_cache=tree_cache,
            model_config=model_config,
            enable_overlap=enable_overlap,
            return_logprob=return_logprob,
            has_stream=any(req.stream for req in reqs),
            has_grammar=any(req.grammar for req in reqs),
            device=req_to_token_pool.device,
            spec_algorithm=spec_algorithm,
            enable_custom_logit_processor=enable_custom_logit_processor,
            return_hidden_states=any(req.return_hidden_states for req in reqs),
        )

    def batch_size(self):
        return len(self.reqs)

    def is_empty(self):
        return len(self.reqs) == 0

    def alloc_req_slots(self, num_reqs: int):
        req_pool_indices = self.req_to_token_pool.alloc(num_reqs)
        if req_pool_indices is None:
            raise RuntimeError(
                "alloc_req_slots runs out of memory. "
                "Please set a smaller number for `--max-running-requests`. "
                f"{self.req_to_token_pool.available_size()=}, "
                f"{num_reqs=}, "
            )
        return req_pool_indices

    def alloc_token_slots(self, num_tokens: int, backup_state: bool = False):
        if self.token_to_kv_pool_allocator.available_size() < num_tokens:
            if self.tree_cache is not None:
                self.tree_cache.evict(num_tokens)

        if backup_state:
            state = self.token_to_kv_pool_allocator.backup_state()

        out_cache_loc = self.token_to_kv_pool_allocator.alloc(num_tokens)
        if out_cache_loc is None:
            phase_str = "Prefill" if self.forward_mode.is_extend() else "Decode"
            error_msg = (
                f"{phase_str} out of memory. Try to lower your batch size.\n"
                f"Try to allocate {num_tokens} tokens.\n"
                f"Avaliable tokens: {self.token_to_kv_pool_allocator.available_size() + self.tree_cache.evictable_size()}\n"
            )
            logger.error(error_msg)
            if self.tree_cache is not None:
                self.tree_cache.pretty_print()
            raise RuntimeError(error_msg)

        if backup_state:
            return out_cache_loc, state
        else:
            return out_cache_loc

    def alloc_paged_token_slots_extend(
        self,
        prefix_lens: torch.Tensor,
        seq_lens: torch.Tensor,
        last_loc: torch.Tensor,
        extend_num_tokens: int,
        backup_state: bool = False,
    ):
        if (
            self.token_to_kv_pool_allocator.available_size()
            < extend_num_tokens
            + len(seq_lens) * self.token_to_kv_pool_allocator.page_size
        ):
            if self.tree_cache is not None:
                self.tree_cache.evict(
                    extend_num_tokens
                    + len(seq_lens) * self.token_to_kv_pool_allocator.page_size,
                )

        if backup_state:
            state = self.token_to_kv_pool_allocator.backup_state()

        out_cache_loc = self.token_to_kv_pool_allocator.alloc_extend(
            prefix_lens, seq_lens, last_loc, extend_num_tokens
        )
        if out_cache_loc is None:
            error_msg = (
                f"Prefill out of memory. Try to lower your batch size.\n"
                f"Try to allocate {extend_num_tokens} tokens.\n"
                f"Avaliable tokens: {self.token_to_kv_pool_allocator.available_size() + self.tree_cache.evictable_size()}\n"
                f"{self.token_to_kv_pool_allocator.available_size()=}\n"
                f"{self.tree_cache.evictable_size()=}\n"
            )
            logger.error(error_msg)
            raise RuntimeError(error_msg)

        if backup_state:
            return out_cache_loc, state
        else:
            return out_cache_loc

    def alloc_paged_token_slots_decode(
        self,
        seq_lens: torch.Tensor,
        last_loc: torch.Tensor,
        backup_state: bool = False,
    ):
        if self.tree_cache is not None:
            if (
                self.token_to_kv_pool_allocator.available_size()
                < len(seq_lens) * self.token_to_kv_pool_allocator.page_size
            ):
                self.tree_cache.evict(
                    len(seq_lens) * self.token_to_kv_pool_allocator.page_size,
                )

        if backup_state:
            state = self.token_to_kv_pool_allocator.backup_state()

        out_cache_loc = self.token_to_kv_pool_allocator.alloc_decode(seq_lens, last_loc)
        if out_cache_loc is None:
            error_msg = (
                f"Decode out of memory. Try to lower your batch size.\n"
                f"Try to allocate {len(seq_lens)} tokens.\n"
                f"Avaliable tokens: {self.token_to_kv_pool_allocator.available_size() + self.tree_cache.evictable_size()}\n"
                f"{self.token_to_kv_pool_allocator.available_size()=}\n"
                f"{self.tree_cache.evictable_size()=}\n"
            )
            logger.error(error_msg)
            raise RuntimeError(error_msg)

        if backup_state:
            return out_cache_loc, state
        else:
            return out_cache_loc

    def prepare_encoder_info_extend(self, input_ids: List[int], seq_lens: List[int]):
        self.encoder_lens_cpu = []
        self.encoder_cached = []

        for req in self.reqs:
            im = req.multimodal_inputs
            if im is None or im.num_image_tokens is None:
                # No image input
                self.encoder_lens_cpu.append(0)
                self.encoder_cached.append(True)
            else:
                self.encoder_lens_cpu.append(im.num_image_tokens)
                self.encoder_cached.append(
                    self.forward_mode.is_decode()
                    or len(req.prefix_indices) >= im.num_image_tokens
                )

        self.encoder_lens = torch.tensor(self.encoder_lens_cpu, dtype=torch.int64).to(
            self.device, non_blocking=True
        )

        # Strip encoder infos
        pt = 0
        decoder_out_cache_loc = []
        encoder_out_cache_loc = []
        for i, req in enumerate(self.reqs):
            encoder_len = self.encoder_lens_cpu[i]
            seq_lens[i] -= encoder_len

            if len(req.prefix_indices) < encoder_len:
                # NOTE: the encoder part should be considered as a whole
                assert len(req.prefix_indices) == 0
                input_ids[i] = input_ids[i][encoder_len:]
                encoder_out_cache_loc.append(self.out_cache_loc[pt : pt + encoder_len])
                decoder_out_cache_loc.append(
                    self.out_cache_loc[pt + encoder_len : pt + req.extend_input_len]
                )
                self.extend_lens[i] -= encoder_len
                self.extend_num_tokens -= encoder_len
            else:
                decoder_out_cache_loc.append(
                    self.out_cache_loc[pt : pt + req.extend_input_len]
                )
                self.prefix_lens[i] -= encoder_len

            pt += req.extend_input_len

        # Reassign
        self.input_ids = torch.tensor(sum(input_ids, []), dtype=torch.int64).to(
            self.device, non_blocking=True
        )
        self.seq_lens = torch.tensor(seq_lens, dtype=torch.int64).to(
            self.device, non_blocking=True
        )

        if not decoder_out_cache_loc:
            self.out_cache_loc = torch.zeros(0, dtype=torch.int64).to(
                self.device, non_blocking=True
            )
        else:
            self.out_cache_loc = torch.cat(decoder_out_cache_loc)

        if not encoder_out_cache_loc:
            self.encoder_out_cache_loc = torch.zeros(0, dtype=torch.int64).to(
                self.device, non_blocking=True
            )
        else:
            self.encoder_out_cache_loc = torch.cat(encoder_out_cache_loc)

        assert len(self.out_cache_loc) == self.extend_num_tokens

    def prepare_for_extend(self):
        self.forward_mode = ForwardMode.EXTEND

        # Allocate req slots
        bs = len(self.reqs)
        req_pool_indices = self.alloc_req_slots(bs)

        # Init tensors
        reqs = self.reqs
        input_ids = [r.fill_ids[len(r.prefix_indices) :] for r in reqs]
        extend_num_tokens = sum(len(ids) for ids in input_ids)
        seq_lens = [len(r.fill_ids) for r in reqs]
        prefix_lens = [len(r.prefix_indices) for r in reqs]
        extend_lens = [r.extend_input_len for r in reqs]

        req_pool_indices_tensor = torch.tensor(req_pool_indices, dtype=torch.int64).to(
            self.device, non_blocking=True
        )
        input_ids_tensor = torch.tensor(sum(input_ids, []), dtype=torch.int64).to(
            self.device, non_blocking=True
        )
        seq_lens_tensor = torch.tensor(seq_lens, dtype=torch.int64).to(
            self.device, non_blocking=True
        )
        prefix_lens_tensor = torch.tensor(
            prefix_lens, dtype=torch.int64, device=self.device
        )
        extend_lens_tensor = seq_lens_tensor - prefix_lens_tensor

        # Copy prefix and do some basic check
        input_embeds = []
        extend_input_logprob_token_ids = []

        for i, (req, seq_len, pre_len) in enumerate(zip(reqs, seq_lens, prefix_lens)):
            req.req_pool_idx = req_pool_indices[i]
            assert seq_len - pre_len == req.extend_input_len

            if pre_len > 0:
                self.req_to_token_pool.write(
                    (req.req_pool_idx, slice(0, pre_len)), req.prefix_indices
                )

            # If input_embeds are available, store them
            if req.input_embeds is not None:
                # If req.input_embeds is already a list, append its content directly
                input_embeds.extend(req.input_embeds)  # Use extend to avoid nesting

            req.cached_tokens += pre_len - req.already_computed
            req.already_computed = seq_len
            req.is_retracted = False

            # Compute the relative logprob_start_len in an extend batch
            if req.logprob_start_len >= pre_len:
                req.extend_logprob_start_len = min(
                    req.logprob_start_len - pre_len,
                    req.extend_input_len,
                    req.seqlen - 1,
                )
            else:
                req.extend_logprob_start_len = 0

            if self.return_logprob:
                # Find input logprob token ids.
                # First, find a global index within origin_input_ids and slide it by 1
                # to compute input logprobs. It is because you need the next token
                # to compute input logprobs. E.g., (chunk size 2)
                #
                # input_logprobs = [1, 2, 3, 4]
                # fill_ids = [1, 2]
                # extend_input_logprob_token_id = [2, 3]
                #
                # Note that it can also overflow. In this case, we pad it with 0.
                # input_logprobs = [1, 2, 3, 4]
                # fill_ids = [3, 4]
                # extend_input_logprob_token_id = [4, 0]
                global_start_idx, global_end_idx = (
                    len(req.prefix_indices),
                    len(req.fill_ids),
                )
                # Apply logprob_start_len
                if global_start_idx < req.logprob_start_len:
                    global_start_idx = req.logprob_start_len

                logprob_token_ids = req.origin_input_ids[
                    global_start_idx + 1 : global_end_idx + 1
                ]
                extend_input_logprob_token_ids.extend(logprob_token_ids)

                # We will need req.extend_input_len - req.extend_logprob_start_len number of
                # tokens, and logprob_token_ids is for input logprob, so pad the rest of them by 0.
                extend_input_logprob_token_ids.extend(
                    [0]
                    * (
                        req.extend_input_len
                        - req.extend_logprob_start_len
                        - len(logprob_token_ids)
                    )
                )

        if self.return_logprob:
            extend_input_logprob_token_ids = torch.tensor(
                extend_input_logprob_token_ids
            )
        else:
            extend_input_logprob_token_ids = None

        # Allocate memory
        if self.token_to_kv_pool_allocator.page_size == 1:
            out_cache_loc = self.alloc_token_slots(extend_num_tokens)
        else:
            last_loc = get_last_loc(
                self.req_to_token_pool.req_to_token,
                req_pool_indices_tensor,
                prefix_lens_tensor,
            )
            out_cache_loc = self.alloc_paged_token_slots_extend(
                prefix_lens_tensor, seq_lens_tensor, last_loc, extend_num_tokens
            )

        # Set fields
        self.input_ids = input_ids_tensor
        self.req_pool_indices = req_pool_indices_tensor
        self.seq_lens = seq_lens_tensor
        self.out_cache_loc = out_cache_loc
        self.input_embeds = (
            torch.tensor(input_embeds).to(self.device, non_blocking=True)
            if input_embeds
            else None
        )
        self.seq_lens_sum = sum(seq_lens)

        if self.return_logprob:
            self.top_logprobs_nums = [r.top_logprobs_num for r in reqs]
            self.token_ids_logprobs = [r.token_ids_logprob for r in reqs]

        self.extend_logprob_start_lens = [r.extend_logprob_start_len for r in reqs]
        self.extend_num_tokens = extend_num_tokens
        self.prefix_lens = prefix_lens
        self.extend_lens = extend_lens
        self.extend_input_logprob_token_ids = extend_input_logprob_token_ids

        # Write to req_to_token_pool
        if global_server_args_dict["attention_backend"] != "torch_native":
            # TODO: some tensors can be reused for ForwardBatchInfo (e.g., extend_lens, cumsum_start)

            write_req_to_token_pool_triton[(bs,)](
                self.req_to_token_pool.req_to_token,
                req_pool_indices_tensor,
                prefix_lens_tensor,
                seq_lens_tensor,
                extend_lens_tensor,
                out_cache_loc,
                self.req_to_token_pool.req_to_token.shape[1],
            )
        else:
            pt = 0
            for i in range(bs):
                self.req_to_token_pool.write(
                    (req_pool_indices[i], slice(prefix_lens[i], seq_lens[i])),
                    out_cache_loc[pt : pt + extend_lens[i]],
                )
                pt += extend_lens[i]

        if self.model_config.is_encoder_decoder:
            self.prepare_encoder_info_extend(input_ids, seq_lens)

        # Build sampling info
        self.sampling_info = SamplingBatchInfo.from_schedule_batch(
            self,
            self.model_config.vocab_size,
        )

    def mix_with_running(self, running_batch: "ScheduleBatch"):
        self.forward_mode = ForwardMode.MIXED
        running_bs = running_batch.batch_size()

        for req in running_batch.reqs:
            req.fill_ids = req.origin_input_ids + req.output_ids
            req.extend_input_len = 1

        input_ids = torch.cat([self.input_ids, running_batch.input_ids])
        out_cache_loc = torch.cat([self.out_cache_loc, running_batch.out_cache_loc])

        self.merge_batch(running_batch)
        self.input_ids = input_ids
        self.out_cache_loc = out_cache_loc

        # For overlap scheduler, the output_ids has one step delay
        delta = 0 if self.enable_overlap else -1

        # NOTE: prefix_indices is what has been cached, but we don't cache each decode step
        self.prefix_lens.extend(
            [
                len(r.origin_input_ids) + len(r.output_ids) + delta
                for r in running_batch.reqs
            ]
        )
        self.extend_lens.extend([1] * running_bs)
        self.extend_num_tokens += running_bs
        # TODO (lianmin): Revisit this. It should be seq_len - 1
        self.extend_logprob_start_lens.extend([0] * running_bs)

    def new_page_count_next_decode(self):
        page_size = self.token_to_kv_pool_allocator.page_size
        if page_size == 1:
            return len(self.reqs)
        return sum(1 for req in self.reqs if req.seqlen % page_size == 0)

    def check_decode_mem(self, buf_multiplier=1):
        tokens_required = (
            self.new_page_count_next_decode()
            * buf_multiplier
            * self.token_to_kv_pool_allocator.page_size
        )

        if self.token_to_kv_pool_allocator.available_size() >= tokens_required:
            return True

        self.tree_cache.evict(tokens_required)

        return self.token_to_kv_pool_allocator.available_size() >= tokens_required

    def retract_decode(self, server_args: ServerArgs):
        """Retract the decoding requests when there is not enough memory."""
        sorted_indices = [i for i in range(len(self.reqs))]

        # TODO(lsyin): improve retraction policy for radix cache
        # For spec decoding, filter_batch API can only filter
        # requests from the back, so we can only retract from the back.
        # TODO(sang): Clean up finish path and support better retract
        # policy.
        if not server_args.speculative_algorithm:
            sorted_indices.sort(
                key=lambda i: (
                    len(self.reqs[i].output_ids),
                    -len(self.reqs[i].origin_input_ids),
                ),
                reverse=True,
            )

        def get_required_tokens(num_reqs: int):
            headroom_for_spec_decode = 0
            if server_args.speculative_algorithm:
                headroom_for_spec_decode += (
                    num_reqs
                    * server_args.speculative_eagle_topk
                    * server_args.speculative_num_steps
                    + num_reqs * server_args.speculative_num_draft_tokens
                )
            return (
                num_reqs * global_config.retract_decode_steps + headroom_for_spec_decode
            )

        retracted_reqs = []
        seq_lens_cpu = self.seq_lens.cpu().numpy()
        first_iter = True
        while (
            self.token_to_kv_pool_allocator.available_size()
            < get_required_tokens(len(sorted_indices))
            or first_iter
        ):
            if len(sorted_indices) == 1:
                # Corner case: only one request left
                assert (
                    self.token_to_kv_pool_allocator.available_size() > 0
                ), "No space left for only one request"
                break

            first_iter = False
            idx = sorted_indices.pop()
            req = self.reqs[idx]
            retracted_reqs.append(req)

            if isinstance(self.tree_cache, ChunkCache):
                # ChunkCache does not have eviction
                token_indices = self.req_to_token_pool.req_to_token[
                    req.req_pool_idx, : seq_lens_cpu[idx]
                ]
                self.token_to_kv_pool_allocator.free(token_indices)
                self.req_to_token_pool.free(req.req_pool_idx)
            else:
                # TODO: apply more fine-grained retraction
                last_uncached_pos = (
                    (len(req.prefix_indices) + server_args.page_size - 1)
                    // server_args.page_size
                    * server_args.page_size
                )
                token_indices = self.req_to_token_pool.req_to_token[
                    req.req_pool_idx, last_uncached_pos : seq_lens_cpu[idx]
                ]
                self.token_to_kv_pool_allocator.free(token_indices)
                self.req_to_token_pool.free(req.req_pool_idx)

                # release the last node
                self.tree_cache.dec_lock_ref(req.last_node)

                # NOTE(lsyin): we should use the newly evictable memory instantly.
                residual_size = (
                    len(sorted_indices) * global_config.retract_decode_steps
                    - self.token_to_kv_pool_allocator.available_size()
                )
                residual_size = max(0, residual_size)
                self.tree_cache.evict(residual_size)

            req.reset_for_retract()

        self.filter_batch(keep_indices=sorted_indices)

        # Reqs in batch are filtered
        total_decoded_tokens = sum(len(r.output_ids) for r in self.reqs)
        total_max_new_tokens = sum(r.sampling_params.max_new_tokens for r in self.reqs)

        new_estimate_ratio = (
            total_decoded_tokens + global_config.retract_decode_steps * len(self.reqs)
        ) / total_max_new_tokens
        new_estimate_ratio = min(1.0, new_estimate_ratio)

        return retracted_reqs, new_estimate_ratio

    def prepare_encoder_info_decode(self):
        # Reset the encoder cached status
        self.encoder_cached = [True] * len(self.reqs)

    def prepare_for_idle(self):
        self.forward_mode = ForwardMode.IDLE
        self.input_ids = torch.empty(0, dtype=torch.int64, device=self.device)
        self.seq_lens = torch.empty(0, dtype=torch.int64, device=self.device)
        self.out_cache_loc = torch.empty(0, dtype=torch.int64, device=self.device)
        self.req_pool_indices = torch.empty(0, dtype=torch.int32, device=self.device)
        self.seq_lens_sum = 0
        self.extend_num_tokens = 0
        self.sampling_info = SamplingBatchInfo.from_schedule_batch(
            self,
            self.model_config.vocab_size,
        )

    def prepare_for_decode(self):
        self.forward_mode = ForwardMode.DECODE
        bs = len(self.reqs)

        if self.spec_algorithm.is_eagle():
            # if spec decoding is used, the decode batch is prepared inside
            # `forward_batch_speculative_generation` after running draft models.
            return

        if self.sampling_info.penalizer_orchestrator.is_required:
            if self.enable_overlap:
                # TODO: this can be slow, optimize this.
                delayed_output_ids = torch.tensor(
                    [
                        (
                            req.output_ids[-1]
                            if len(req.output_ids)
                            else req.origin_input_ids[-1]
                        )
                        for req in self.reqs
                    ],
                    dtype=torch.int64,
                    device=self.device,
                )
                self.sampling_info.penalizer_orchestrator.cumulate_output_tokens(
                    delayed_output_ids
                )
            else:
                self.sampling_info.penalizer_orchestrator.cumulate_output_tokens(
                    self.output_ids.to(torch.int64)
                )

        # Update fields
        self.input_ids = self.output_ids
        self.output_ids = None

        if self.model_config.is_encoder_decoder:
            locs = self.encoder_lens + self.seq_lens
            self.prepare_encoder_info_decode()
        else:
            locs = self.seq_lens.clone()

        if self.enable_overlap:
            # Do not use in-place operations in the overlap mode
            self.seq_lens = self.seq_lens + 1
        else:
            # A faster in-place version
            self.seq_lens.add_(1)
        self.seq_lens_sum += bs

        # Allocate memory
        if self.token_to_kv_pool_allocator.page_size == 1:
            self.out_cache_loc = self.alloc_token_slots(bs)
        else:
            last_loc = self.req_to_token_pool.req_to_token[
                self.req_pool_indices, self.seq_lens - 2
            ]
            self.out_cache_loc = self.alloc_paged_token_slots_decode(
                self.seq_lens, last_loc
            )

        self.req_to_token_pool.write(
            (self.req_pool_indices, locs), self.out_cache_loc.to(torch.int32)
        )

    def filter_batch(
        self,
        chunked_req_to_exclude: Optional[Req] = None,
        keep_indices: Optional[List[int]] = None,
    ):
        if keep_indices is None:
            keep_indices = [
                i
                for i in range(len(self.reqs))
                if not self.reqs[i].finished()
                and self.reqs[i] is not chunked_req_to_exclude
            ]

        if keep_indices is None or len(keep_indices) == 0:
            # Filter out all requests
            self.reqs = []
            return

        if len(keep_indices) == len(self.reqs):
            # No need to filter
            return

        keep_indices_device = torch.tensor(keep_indices, dtype=torch.int64).to(
            self.device, non_blocking=True
        )

        if self.model_config.is_encoder_decoder:
            self.encoder_lens = self.encoder_lens[keep_indices_device]
            self.encoder_lens_cpu = [self.encoder_lens_cpu[i] for i in keep_indices]

        self.reqs = [self.reqs[i] for i in keep_indices]
        self.req_pool_indices = self.req_pool_indices[keep_indices_device]
        self.seq_lens = self.seq_lens[keep_indices_device]
        self.out_cache_loc = None
        self.seq_lens_sum = self.seq_lens.sum().item()
        self.output_ids = self.output_ids[keep_indices_device]
        self.return_logprob = any(req.return_logprob for req in self.reqs)
        if self.return_logprob:
            self.top_logprobs_nums = [self.top_logprobs_nums[i] for i in keep_indices]
            self.token_ids_logprobs = [self.token_ids_logprobs[i] for i in keep_indices]
        else:
            self.top_logprobs_nums = None
            self.token_ids_logprobs = None

        self.has_stream = any(req.stream for req in self.reqs)
        self.has_grammar = any(req.grammar for req in self.reqs)

        self.sampling_info.filter_batch(keep_indices, keep_indices_device)
        if self.spec_info:
            self.spec_info.filter_batch(keep_indices_device)

    def merge_batch(self, other: "ScheduleBatch"):
        # Penalizer orchestrator must be merged before Batch.reqs is merged. This is because
        # orchestrator.merge() depends on Batch.reqs during preparation of each penalizers, so it
        # needs to be called with pre-merged Batch.reqs.
        self.sampling_info.merge_batch(other.sampling_info)

        # Encoder-decoder infos
        if self.model_config.is_encoder_decoder:
            self.encoder_lens = torch.cat([self.encoder_lens, other.encoder_lens])
            self.encoder_lens_cpu.extend(other.encoder_lens_cpu)

        self.req_pool_indices = torch.cat(
            [self.req_pool_indices, other.req_pool_indices]
        )
        self.seq_lens = torch.cat([self.seq_lens, other.seq_lens])
        self.out_cache_loc = None
        self.seq_lens_sum += other.seq_lens_sum
        if self.output_ids is not None:
            self.output_ids = torch.cat([self.output_ids, other.output_ids])
        if self.return_logprob and other.return_logprob:
            self.top_logprobs_nums.extend(other.top_logprobs_nums)
            self.token_ids_logprobs.extend(other.token_ids_logprobs)
        elif self.return_logprob:
            self.top_logprobs_nums.extend([0] * len(other.reqs))
            self.token_ids_logprobs.extend([None] * len(other.reqs))
        elif other.return_logprob:
            self.top_logprobs_nums = [0] * len(self.reqs) + other.top_logprobs_nums
            self.token_ids_logprobs = [None] * len(self.reqs) + other.token_ids_logprobs
        self.reqs.extend(other.reqs)

        self.return_logprob |= other.return_logprob
        self.has_stream |= other.has_stream
        self.has_grammar |= other.has_grammar
        self.return_hidden_states |= other.return_hidden_states

        if self.spec_info:
            self.spec_info.merge_batch(other.spec_info)

    def get_model_worker_batch(self) -> ModelWorkerBatch:
        if self.forward_mode.is_decode_or_idle():
            extend_seq_lens = extend_prefix_lens = extend_logprob_start_lens = None
        else:
            extend_seq_lens = self.extend_lens
            extend_prefix_lens = self.prefix_lens
            extend_logprob_start_lens = self.extend_logprob_start_lens

        # Create seq_lens_cpu when needed
        if (
            global_server_args_dict["enable_flashinfer_mla"]
            or global_server_args_dict["enable_flashmla"]
            or global_server_args_dict["attention_backend"] == "fa3"
        ):
            seq_lens_cpu = self.seq_lens.cpu()
        else:
            seq_lens_cpu = None

        if self.sampling_info:
            if self.has_grammar:
                self.sampling_info.grammars = [req.grammar for req in self.reqs]
            else:
                self.sampling_info.grammars = None

        global bid
        bid += 1
        return ModelWorkerBatch(
            bid=bid,
            forward_mode=self.forward_mode,
            input_ids=self.input_ids,
            req_pool_indices=self.req_pool_indices,
            seq_lens=self.seq_lens,
            out_cache_loc=self.out_cache_loc,
            seq_lens_sum=self.seq_lens_sum,
            return_logprob=self.return_logprob,
            top_logprobs_nums=self.top_logprobs_nums,
            token_ids_logprobs=self.token_ids_logprobs,
            global_num_tokens=self.global_num_tokens,
            global_num_tokens_for_logprob=self.global_num_tokens_for_logprob,
            tbo_split_seq_index=self.tbo_split_seq_index,
            can_run_dp_cuda_graph=self.can_run_dp_cuda_graph,
            seq_lens_cpu=seq_lens_cpu,
            extend_num_tokens=self.extend_num_tokens,
            extend_seq_lens=extend_seq_lens,
            extend_prefix_lens=extend_prefix_lens,
            extend_logprob_start_lens=extend_logprob_start_lens,
            multimodal_inputs=[r.multimodal_inputs for r in self.reqs],
            encoder_cached=self.encoder_cached,
            encoder_lens=self.encoder_lens,
            encoder_lens_cpu=self.encoder_lens_cpu,
            encoder_out_cache_loc=self.encoder_out_cache_loc,
            lora_paths=[req.lora_path for req in self.reqs],
            sampling_info=self.sampling_info,
            input_embeds=self.input_embeds,
            spec_algorithm=self.spec_algorithm,
            spec_info=self.spec_info,
            capture_hidden_mode=(
                CaptureHiddenMode.FULL
                if self.return_hidden_states
                else (
                    getattr(
                        self.spec_info, "capture_hidden_mode", CaptureHiddenMode.NULL
                    )
                    if self.spec_info
                    else CaptureHiddenMode.NULL
                )
            ),
            extend_input_logprob_token_ids=self.extend_input_logprob_token_ids,
        )

    def copy(self):
        # Only contain fields that will be used by process_batch_result
        return ScheduleBatch(
            reqs=self.reqs,
            model_config=self.model_config,
            forward_mode=self.forward_mode,
            out_cache_loc=self.out_cache_loc,
            return_logprob=self.return_logprob,
            decoding_reqs=self.decoding_reqs,
            spec_algorithm=self.spec_algorithm,
            enable_custom_logit_processor=self.enable_custom_logit_processor,
        )

    def __str__(self):
        return (
            f"ScheduleBatch(forward_mode={self.forward_mode.name}, "
            f"#req={(len(self.reqs))})"
        )


@dataclasses.dataclass
class ModelWorkerBatch:
    # The batch id
    bid: int
    # The forward mode
    forward_mode: ForwardMode
    # The input ids
    input_ids: torch.Tensor
    # The indices of requests in the req_to_token_pool
    req_pool_indices: torch.Tensor
    # The sequence length
    seq_lens: torch.Tensor
    seq_lens_cpu: Optional[torch.Tensor]
    # The indices of output tokens in the token_to_kv_pool_allocator
    out_cache_loc: torch.Tensor

    # The sum of all sequence lengths
    seq_lens_sum: int

    # For logprob
    return_logprob: bool
    top_logprobs_nums: Optional[List[int]]
    token_ids_logprobs: Optional[List[List[int]]]

    # For DP attention
    global_num_tokens: Optional[List[int]]
    global_num_tokens_for_logprob: Optional[List[int]]
    tbo_split_seq_index: Optional[int]
    can_run_dp_cuda_graph: bool

    # For extend
    extend_num_tokens: Optional[int]
    extend_seq_lens: Optional[List[int]]
    extend_prefix_lens: Optional[List[int]]
    extend_logprob_start_lens: Optional[List[int]]
    extend_input_logprob_token_ids: Optional[torch.Tensor]

    # For multimodal
    multimodal_inputs: Optional[List[MultimodalInputs]]

    # For encoder-decoder
    encoder_cached: Optional[List[bool]]
    encoder_lens: Optional[torch.Tensor]
    encoder_lens_cpu: Optional[List[int]]
    encoder_out_cache_loc: Optional[torch.Tensor]

    # For LoRA
    lora_paths: Optional[List[str]]

    # Sampling info
    sampling_info: SamplingBatchInfo

    # The input Embeds
    input_embeds: Optional[torch.tensor] = None

    # Speculative decoding
    spec_algorithm: SpeculativeAlgorithm = None
    spec_info: Optional[Union[EagleVerifyInput, EagleDraftInput]] = None
    # If set, the output of the batch contains the hidden states of the run.
    capture_hidden_mode: CaptureHiddenMode = None


@triton.jit
def write_req_to_token_pool_triton(
    req_to_token_ptr,  # [max_batch, max_context_len]
    req_pool_indices,
    pre_lens,
    seq_lens,
    extend_lens,
    out_cache_loc,
    req_to_token_ptr_stride: tl.constexpr,
):
    BLOCK_SIZE: tl.constexpr = 512
    pid = tl.program_id(0)

    req_pool_index = tl.load(req_pool_indices + pid)
    pre_len = tl.load(pre_lens + pid)
    seq_len = tl.load(seq_lens + pid)

    # NOTE: This can be slow for large bs
    cumsum_start = tl.cast(0, tl.int64)
    for i in range(pid):
        cumsum_start += tl.load(extend_lens + i)

    num_loop = tl.cdiv(seq_len - pre_len, BLOCK_SIZE)
    for i in range(num_loop):
        offset = tl.arange(0, BLOCK_SIZE) + i * BLOCK_SIZE
        mask = offset < (seq_len - pre_len)
        value = tl.load(out_cache_loc + cumsum_start + offset, mask=mask)
        tl.store(
            req_to_token_ptr
            + req_pool_index * req_to_token_ptr_stride
            + offset
            + pre_len,
            value,
            mask=mask,
        )


@torch.compile(dynamic=True, backend=get_compiler_backend())
def get_last_loc(req_to_token, req_pool_indices_tensor, prefix_lens_tensor):
    return torch.where(
        prefix_lens_tensor > 0,
        req_to_token[req_pool_indices_tensor, prefix_lens_tensor - 1],
        torch.full_like(prefix_lens_tensor, -1),
    )<|MERGE_RESOLUTION|>--- conflicted
+++ resolved
@@ -1,10 +1,7 @@
 from __future__ import annotations
 
-<<<<<<< HEAD
+from enum import Enum, auto
 from sglang.srt.distributed import get_tensor_model_parallel_rank
-=======
-from enum import Enum, auto
->>>>>>> 87fafa01
 
 # Copyright 2023-2024 SGLang Team
 # Licensed under the Apache License, Version 2.0 (the "License");
